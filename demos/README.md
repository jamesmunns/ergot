--- conflicted
+++ resolved
@@ -12,10 +12,18 @@
 * `rp2040` - Applications for the RP2040 platform, typically using a `Pico` development board, with or without a debugger.
 * `nrf52840` - Applications for the `nRF52840` platform, typically using an `nRF52840-DK`
 
-<<<<<<< HEAD
 ## End to End Demos
 
 The following are particularly notable demos:
+
+### USB
+
+These are demos that just ping and post over usb, a simple demo for getting
+started as it requires no components besides the microcontroller itself. the
+workspaces for these are
+
+- `std/ergot-nusb-router`
+- `rp2040/rp2040-eusb` / `rp2350/rp2350-eusb` / `nrf52840/nrf52840-eusb`
 
 ### "Tilt App"
 
@@ -38,24 +46,4 @@
 
 This example is intended to cover the case where an embedded linux system may offload
 real-time or i/o tasks to a microcontroller to do things like control a quadrotor
-aircraft.
-=======
-## Working Demo Combinations
-
-### USB
-
-These are demos that just ping and post over usb, a simple demo for getting
-started as it requires no components besides the microcontroller itself. the
-workspaces for these are
-
-- `std/ergot-nusb-router`
-- `rp2040/rp2040-eusb` / `rp2350/rp2350-eusb` / `nrf52840/nrf52840-eusb`
-
-### Tilt
-
-The tilt project is a demo to measure some IMU data and send it over the
-network, the workspaces for this is
-
-- `std/tilt-app`
-- `rp2350/rp2350-tilt`
->>>>>>> 17cda810
+aircraft.