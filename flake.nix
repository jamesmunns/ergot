--- conflicted
+++ resolved
@@ -115,11 +115,7 @@
             packages = [
               pkgs.probe-rs-tools
               pkgs.picotool
-<<<<<<< HEAD
-              pkgs.graphviz
-=======
               pkgs.graph-easy
->>>>>>> 338468dc
             ];
           }) {
           default = stableCraneLib;
